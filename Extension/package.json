--- conflicted
+++ resolved
@@ -1,51 +1,4 @@
 {
-<<<<<<< HEAD
-  "name": "cpptools",
-  "displayName": "C/C++",
-  "description": "C/C++ IntelliSense, debugging, and code browsing.",
-  "version": "1.16.3-main",
-  "publisher": "ms-vscode",
-  "icon": "LanguageCCPP_color_128x.png",
-  "readme": "README.md",
-  "author": {
-    "name": "Microsoft Corporation"
-  },
-  "license": "SEE LICENSE IN LICENSE.txt",
-  "engines": {
-    "vscode": "^1.67.0"
-  },
-  "bugs": {
-    "url": "https://github.com/Microsoft/vscode-cpptools/issues",
-    "email": "c_cpp_support@microsoft.com"
-  },
-  "repository": {
-    "type": "git",
-    "url": "https://github.com/Microsoft/vscode-cpptools.git"
-  },
-  "homepage": "https://github.com/Microsoft/vscode-cpptools",
-  "qna": "https://github.com/Microsoft/vscode-cpptools/issues",
-  "keywords": [
-    "C",
-    "C++",
-    "IntelliSense",
-    "Microsoft",
-    "multi-root ready"
-  ],
-  "categories": [
-    "Programming Languages",
-    "Debuggers",
-    "Formatters",
-    "Linters",
-    "Snippets"
-  ],
-  "enabledApiProposals": [
-    "terminalDataWriteEvent"
-  ],
-  "capabilities": {
-    "untrustedWorkspaces": {
-      "supported": false,
-      "description": "%c_cpp.capabilities.untrustedWorkspaces.description%"
-=======
     "name": "cpptools",
     "displayName": "C/C++",
     "description": "C/C++ IntelliSense, debugging, and code browsing.",
@@ -55,7 +8,6 @@
     "readme": "README.md",
     "author": {
         "name": "Microsoft Corporation"
->>>>>>> fc9c45c3
     },
     "license": "SEE LICENSE IN LICENSE.txt",
     "engines": {
