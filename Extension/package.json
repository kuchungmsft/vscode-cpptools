--- conflicted
+++ resolved
@@ -2,11 +2,7 @@
   "name": "cpptools",
   "displayName": "C/C++",
   "description": "C/C++ IntelliSense, debugging, and code browsing.",
-<<<<<<< HEAD
-  "version": "0.21.0-master",
-=======
   "version": "0.21.0",
->>>>>>> 9702eae9
   "publisher": "ms-vscode",
   "preview": true,
   "icon": "LanguageCCPP_color_128x.png",
