--- conflicted
+++ resolved
@@ -1,7 +1,5 @@
 # C/C++ for Visual Studio Code Change Log
 
-<<<<<<< HEAD
-=======
 ## Version 1.2.0: February 1, 2021
 ### New Features
 * Add support for cross-compilation configurations for IntelliSense. For example, `intelliSenseMode` value "linux-gcc-x64" could be used on a Mac host machine. [#1083](https://github.com/microsoft/vscode-cpptools/issues/1083)
@@ -84,7 +82,6 @@
 * Fix cl.exe cppbuild tasks when `/nologo` is used (and make /nologo a default arg).
 * Fix a cpptools crash and multiple deadlocks.
 
->>>>>>> 880277c4
 ## Version 1.1.3: December 3, 2020
 ### Bug Fixes
 * Disable the "join Insiders" prompt for Linux CodeSpaces. [#6491](https://github.com/microsoft/vscode-cpptools/issues/6491)
