--- conflicted
+++ resolved
@@ -7,12 +7,7 @@
 	"architecture.not.supported": "{0} 아키텍처는 지원되지 않습니다. ",
 	"apline.containers.not.supported": "Alpine 컨테이너는 지원되지 않습니다.",
 	"download.button": "다운로드 페이지로 이동",
-<<<<<<< HEAD
-	"native.binaries.mismatch.osx": "This Intel version of the extension has been installed.  Since you are on an Apple Silicon Mac, we recommend installing the Apple Silicon version of the extension.",
-	"native.binaries.not.supported": "이 확장의 {0} 버전은 OS와 호환되지 않습니다. 확장의 \"{1}\" 버전을 다운로드하여 설치하세요.",
-=======
 	"native.binaries.not.supported": "이 확장의 {0} {1} 버전은 OS와 호환되지 않습니다. 확장의 \"{2}\" 버전을 다운로드하여 설치하세요.",
->>>>>>> 42fe8076
 	"extension.installation.failed": "C/C++ 확장을 설치하지 못했습니다. C/C++ 언어 기능이 제대로 작동하려면 확장을 복구하거나 다시 설치해야 합니다.",
 	"remove.extension": "복구 시도",
 	"jason.files.missing": "C/C++ 확장을 설치하지 못했습니다. C/C++ 언어 기능이 제대로 작동하려면 확장을 다시 설치해야 합니다.",
